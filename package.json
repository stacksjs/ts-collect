--- conflicted
+++ resolved
@@ -44,22 +44,13 @@
   },
   "devDependencies": {
     "@stacksjs/bumpx": "^0.1.84",
-<<<<<<< HEAD
+    "@stacksjs/clarity": "^0.3.23",
     "@stacksjs/docs": "^0.70.23",
-    "@stacksjs/eslint-config": "^3.15.1-beta.4",
-    "@stacksjs/gitlint": "^0.1.5",
-    "@stacksjs/logsmith": "^0.1.18",
-    "@types/bun": "^1.2.23",
-    "buddy-bot": "^0.8.9",
-=======
-    "@stacksjs/clarity": "^0.3.23",
-    "@stacksjs/docs": "^0.69.3",
     "@stacksjs/eslint-config": "^4.14.0-beta.3",
     "@stacksjs/gitlint": "^0.1.5",
     "@stacksjs/logsmith": "^0.1.18",
     "@types/bun": "^1.2.23",
     "buddy-bot": "^0.9.7",
->>>>>>> 6b158e52
     "bun-git-hooks": "^0.2.19",
     "bun-plugin-dtsx": "^0.21.12",
     "typescript": "^5.9.3",
